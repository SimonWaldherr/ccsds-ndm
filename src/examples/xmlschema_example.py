--- conflicted
+++ resolved
@@ -16,22 +16,16 @@
 
 if __name__ == '__main__':
     # print working directory
-    ROOT_DIR = os.path.dirname(os.path.abspath(__file__))
-    print(f"current working directory is {ROOT_DIR}.")
+    print(f"current working directory is {os.getcwd()}.")
 
     # check file location
-<<<<<<< HEAD
-    xml_file_path = Path(os.getcwd(), "..", "sample_xml",
-                         "NDMXML-P1.0.1-figure-B-3.xml")
-=======
-    xml_file_path = Path(ROOT_DIR, "..", "sample_xml", "cdm_example_section4.xml")
->>>>>>> 5924f54e
+    xml_file_path = Path(os.getcwd(), "..", "sample_xml", "cdm_example_section4.xml")
 
     print(f"xml file path : {xml_file_path.resolve()}")
     print(f"file exists   : {xml_file_path.exists()}")
 
     # define XSD file
-    xsd_file_base_path = Path(ROOT_DIR, "..", "..", "xsd_files", "ndmxsd")
+    xsd_file_base_path = Path(os.getcwd(), "..", "..", "xsd_files", "ndmxsd")
     ndm_master_xsd_path = Path(xsd_file_base_path, "ndmxml-1.0-master.xsd")
     # xsd_file_base_path = Path(os.getcwd(), "..", "..", "xsd_files", "ndmxml-2.0.0-schemas-qualified")
     # ndm_master_xsd_path = Path(xsd_file_base_path, "ndmxml-2.0.0-master-2.0.xsd")
@@ -43,4 +37,4 @@
     # read XML file
     print(f"XML is valid  : {xsd.is_valid(xml_file_path.read_text())}")
     # print(xsd.validate(str(xml_file_path)))
-    pprint(xsd.to_dict(xml_file_path.read_text()))+    pprint(xsd.to_dict(xml_file_path.read_text(), validation="lax"))